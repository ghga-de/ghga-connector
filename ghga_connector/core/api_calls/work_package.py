--- conflicted
+++ resolved
@@ -87,15 +87,10 @@
                 )
             raise exceptions.InvalidWPSResponseError(url=url, response_code=status_code)
 
-<<<<<<< HEAD
-        encrypted_token = response.content
-        return _decrypt(data=encrypted_token, key=self.my_private_key)
-=======
         encrypted_token = response.json()
         if not encrypted_token or not isinstance(encrypted_token, str):
             raise exceptions.InvalidWPSResponseError(url=url, response_code=status_code)
-        return _decrypt(data=encrypted_token, key=self.submitter_private_key)
->>>>>>> ace90644
+        return _decrypt(data=encrypted_token, key=self.my_private_key)
 
 
 def _decrypt(*, data: str, key: str):
